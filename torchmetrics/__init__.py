--- conflicted
+++ resolved
@@ -36,11 +36,7 @@
     StatScores,
 )
 from torchmetrics.collections import MetricCollection  # noqa: F401 E402
-<<<<<<< HEAD
-from torchmetrics.image import FID, KID  # noqa: F401 E402
-=======
-from torchmetrics.image import FID, IS  # noqa: F401 E402
->>>>>>> f54ccca5
+from torchmetrics.image import FID, IS, KID  # noqa: F401 E402
 from torchmetrics.metric import Metric  # noqa: F401 E402
 from torchmetrics.regression import (  # noqa: F401 E402
     PSNR,
