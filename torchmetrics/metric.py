# Copyright The PyTorch Lightning team.
#
# Licensed under the Apache License, Version 2.0 (the "License");
# you may not use this file except in compliance with the License.
# You may obtain a copy of the License at
#
#     http://www.apache.org/licenses/LICENSE-2.0
#
# Unless required by applicable law or agreed to in writing, software
# distributed under the License is distributed on an "AS IS" BASIS,
# WITHOUT WARRANTIES OR CONDITIONS OF ANY KIND, either express or implied.
# See the License for the specific language governing permissions and
# limitations under the License.
import functools
import inspect
import operator
from abc import ABC, abstractmethod
from collections.abc import Sequence
from contextlib import contextmanager
from copy import deepcopy
from typing import Any, Callable, Dict, List, Optional, Union

import torch
from torch import Tensor, nn

from torchmetrics.utilities import apply_to_collection, rank_zero_warn
from torchmetrics.utilities.data import _flatten, dim_zero_cat, dim_zero_mean, dim_zero_sum
from torchmetrics.utilities.distributed import gather_all_tensors
from torchmetrics.utilities.imports import _LIGHTNING_AVAILABLE, _compare_version


class Metric(nn.Module, ABC):
    """
    Base class for all metrics present in the Metrics API.

    Implements ``add_state()``, ``forward()``, ``reset()`` and a few other things to
    handle distributed synchronization and per-step metric computation.

    Override ``update()`` and ``compute()`` functions to implement your own metric. Use
    ``add_state()`` to register metric state variables which keep track of state on each
    call of ``update()`` and are synchronized across processes when ``compute()`` is called.

    Note:
        Metric state variables can either be ``torch.Tensors`` or an empty list which can we used
        to store `torch.Tensors``.

    Note:
        Different metrics only override ``update()`` and not ``forward()``. A call to ``update()``
        is valid, but it won't return the metric value at the current step. A call to ``forward()``
        automatically calls ``update()`` and also returns the metric value at the current step.

    Args:
        compute_on_step:
            Forward only calls ``update()`` and returns None if this is set to False. default: True
        dist_sync_on_step:
            Synchronize metric state across processes at each ``forward()``
            before returning the value at the step.
        process_group:
            Specify the process group on which synchronization is called. default: None (which selects the entire world)
        dist_sync_fn:
            Callback that performs the allgather operation on the metric state. When `None`, DDP
            will be used to perform the allgather.
    """

    __jit_ignored_attributes__ = ["is_differentiable"]

    def __init__(
        self,
        compute_on_step: bool = True,
        dist_sync_on_step: bool = False,
        process_group: Optional[Any] = None,
        dist_sync_fn: Callable = None,
    ):
        super().__init__()

        # see (https://github.com/pytorch/pytorch/blob/3e6bb5233f9ca2c5aa55d9cda22a7ee85439aa6e/
        # torch/nn/modules/module.py#L227)
        torch._C._log_api_usage_once(f"torchmetrics.metric.{self.__class__.__name__}")

        self._LIGHTNING_GREATER_EQUAL_1_3 = _compare_version("pytorch_lightning", operator.ge, "1.3.0")

        self.dist_sync_on_step = dist_sync_on_step
        self.compute_on_step = compute_on_step
        self.process_group = process_group
        self.dist_sync_fn = dist_sync_fn
        self._to_sync = True
        self._restore_cache = True

        self._update_signature = inspect.signature(self.update)
        self.update = self._wrap_update(self.update)
        self.compute = self._wrap_compute(self.compute)
        self._computed = None
        self._forward_cache = None
        self._update_called = False

        # initialize state
        self._defaults = {}
        self._persistent = {}
        self._reductions = {}

    def add_state(
        self, name: str, default, dist_reduce_fx: Optional[Union[str, Callable]] = None, persistent: bool = False
    ):
        """
        Adds metric state variable. Only used by subclasses.

        Args:
            name: The name of the state variable. The variable will then be accessible at ``self.name``.
            default: Default value of the state; can either be a ``torch.Tensor`` or an empty list. The state will be
                reset to this value when ``self.reset()`` is called.
            dist_reduce_fx (Optional): Function to reduce state across multiple processes in distributed mode.
                If value is ``"sum"``, ``"mean"``, or ``"cat"``, we will use ``torch.sum``, ``torch.mean``,
                and ``torch.cat`` respectively, each with argument ``dim=0``. Note that the ``"cat"`` reduction
                only makes sense if the state is a list, and not a tensor. The user can also pass a custom
                function in this parameter.
            persistent (Optional): whether the state will be saved as part of the modules ``state_dict``.
                Default is ``False``.

        Note:
            Setting ``dist_reduce_fx`` to None will return the metric state synchronized across different processes.
            However, there won't be any reduction function applied to the synchronized metric state.

            The metric states would be synced as follows

            - If the metric state is ``torch.Tensor``, the synced value will be a stacked ``torch.Tensor`` across
              the process dimension if the metric state was a ``torch.Tensor``. The original ``torch.Tensor`` metric
              state retains dimension and hence the synchronized output will be of shape ``(num_process, ...)``.

            - If the metric state is a ``list``, the synced value will be a ``list`` containing the
              combined elements from all processes.

        Note:
            When passing a custom function to ``dist_reduce_fx``, expect the synchronized metric state to follow
            the format discussed in the above note.

        Raises:
            ValueError:
                If ``default`` is not a ``tensor`` or an ``empty list``.
            ValueError:
                If ``dist_reduce_fx`` is not callable or one of ``"mean"``, ``"sum"``, ``"cat"``, ``None``.
        """
        if not isinstance(default, (Tensor, list)) or (isinstance(default, list) and default):
            raise ValueError("state variable must be a tensor or any empty list (where you can append tensors)")

        if dist_reduce_fx == "sum":
            dist_reduce_fx = dim_zero_sum
        elif dist_reduce_fx == "mean":
            dist_reduce_fx = dim_zero_mean
        elif dist_reduce_fx == "cat":
            dist_reduce_fx = dim_zero_cat
        elif dist_reduce_fx is not None and not isinstance(dist_reduce_fx, Callable):
            raise ValueError("`dist_reduce_fx` must be callable or one of ['mean', 'sum', 'cat', None]")

        if isinstance(default, Tensor):
            default = default.contiguous()

        setattr(self, name, default)

        self._defaults[name] = deepcopy(default)
        self._persistent[name] = persistent
        self._reductions[name] = dist_reduce_fx

    @torch.jit.unused
    def forward(self, *args, **kwargs):
        """
        Automatically calls ``update()``. Returns the metric value over inputs if ``compute_on_step`` is True.
        """
        # add current step
        with torch.no_grad():
            self.update(*args, **kwargs)

        if self.compute_on_step:
            self._to_sync = self.dist_sync_on_step
            # skip restore cache operation from compute 
            # as cache is stored below.     
            self._restore_cache = False

            # save context before switch
            cache = {attr: getattr(self, attr) for attr in self._defaults}

            # call reset, update, compute, on single batch
            self.reset()
            self.update(*args, **kwargs)
            self._forward_cache = self.compute()

            # restore context
            for attr, val in cache.items():
                setattr(self, attr, val)
            
            self._restore_cache = True
            self._to_sync = True
            self._computed = None

            return self._forward_cache

    def _sync_dist(self, dist_sync_fn: Callable = gather_all_tensors, process_group: Optional[Any] = None):
        input_dict = {attr: getattr(self, attr) for attr in self._reductions}

        for attr, reduction_fn in self._reductions.items():
            # pre-concatenate metric states that are lists to reduce number of all_gather operations
            if reduction_fn == dim_zero_cat and isinstance(input_dict[attr], list) and len(input_dict[attr]) > 1:
                input_dict[attr] = [dim_zero_cat(input_dict[attr])]

        output_dict = apply_to_collection(
            input_dict,
            Tensor,
            dist_sync_fn,
            group=process_group or self.process_group,
        )

        for attr, reduction_fn in self._reductions.items():
            # pre-processing ops (stack or flatten for inputs)
            if isinstance(output_dict[attr][0], Tensor) and isinstance(output_dict[attr], Sequence):
                output_dict[attr] = torch.stack(output_dict[attr])
            elif isinstance(output_dict[attr][0], list):
                output_dict[attr] = _flatten(output_dict[attr])

            if not (callable(reduction_fn) or reduction_fn is None):
                raise TypeError('reduction_fn must be callable or None')
            reduced = reduction_fn(output_dict[attr]) if reduction_fn is not None else output_dict[attr]
            setattr(self, attr, reduced)

    def _wrap_update(self, update):

        @functools.wraps(update)
        def wrapped_func(*args, **kwargs):
            self._computed = None
            self._update_called = True
            return update(*args, **kwargs)

        return wrapped_func

    def sync(
        self,
        dist_sync_fn: Optional[Callable] = None,
        process_group: Optional[Any] = None,
        should_sync: bool = True,
    ) -> Dict[str, Tensor]:
        """
        Sync function to control

        Args:
            dist_sync_fn: Function to be used to perform states synchronization
            process_group:
                Specify the process group on which synchronization is called.
                default: None (which selects the entire world)
            should_sync: Whether to apply to state synchronization.

        Returns:
            cache: A dictionarry containing the local metric states. The cache will be empty if sync didn't happen.
        """
        is_distributed = torch.distributed.is_available() and torch.distributed.is_initialized()

        if dist_sync_fn is None:
            # User provided a bool, so we assume DDP if available
            dist_sync_fn = gather_all_tensors

        cache = {}

        if is_distributed and should_sync and dist_sync_fn is not None:
            # cache prior to syncing
            cache = {attr: getattr(self, attr) for attr in self._defaults.keys()}

            # sync
            self._sync_dist(dist_sync_fn, process_group=process_group)

        return cache

    @contextmanager
    def sync_context(
        self,
        dist_sync_fn: Optional[Callable] = None,
        process_group: Optional[Any] = None,
        should_sync: bool = True,
        restore_cache: bool = True,
    ) -> None:
        """
        Context manager to synchronize the states between processes when running in a distributed setting
        and restore the local cache states after yielding.

        Args:
            dist_sync_fn: Function to be used to perform states synchronization
            process_group:
                Specify the process group on which synchronization is called.
                default: None (which selects the entire world)
            should_sync: Whether to apply to state synchronization.
            restore_cache: Whether to restore the cache state so that the metrics can
                continue to be accumulated.
        """
<<<<<<< HEAD
        cache = self.sync(dist_sync_fn=dist_sync_fn, process_group=process_group, should_sync=should_sync)
        
=======
        cache = {}
        if should_sync:
            cache = self.sync(dist_sync_fn=dist_sync_fn, process_group=process_group, should_sync=self._to_sync)

>>>>>>> 3b4e8388
        yield

        if cache and restore_cache:
            # if we synced, restore to cache so that we can continue to accumulate un-synced state
            for attr, val in cache.items():
                setattr(self, attr, val)

    def _wrap_compute(self, compute):

        @functools.wraps(compute)
        def wrapped_func(*args, **kwargs):
            if not self._update_called:
                rank_zero_warn(
                    f"The ``compute`` method of metric {self.__class__.__name__}"
                    " was called before the ``update`` method which may lead to errors,"
                    " as metric states have not yet been updated.", UserWarning
                )

            # return cached value
            if self._computed is not None:
                return self._computed

            with self.sync_context(dist_sync_fn=self.dist_sync_fn, should_sync=self._to_sync, restore_cache=self._restore_cache):
                self._computed = compute(*args, **kwargs)

            return self._computed

        return wrapped_func

    @abstractmethod
    def update(self) -> None:  # pylint: disable=E0202
        """
        Override this method to update the state variables of your metric class.
        """
        pass

    @abstractmethod
    def compute(self):  # pylint: disable=E0202
        """
        Override this method to compute the final metric value from state variables
        synchronized across the distributed backend.
        """
        pass

    def reset(self):
        """
        This method automatically resets the metric state variables to their default value.
        """
        self._update_called = False
        self._forward_cache = None
        # lower lightning versions requires this implicitly to log metric objects correctly in self.log
        if not _LIGHTNING_AVAILABLE or self._LIGHTNING_GREATER_EQUAL_1_3:
            self._computed = None

        for attr, default in self._defaults.items():
            current_val = getattr(self, attr)
            if isinstance(default, Tensor):
                setattr(self, attr, default.detach().clone().to(current_val.device))
            else:
                setattr(self, attr, [])

    def clone(self):
        """ Make a copy of the metric """
        return deepcopy(self)

    def __getstate__(self):
        # ignore update and compute functions for pickling
        return {k: v for k, v in self.__dict__.items() if k not in ["update", "compute"]}

    def __setstate__(self, state):
        # manually restore update and compute functions for pickling
        self.__dict__.update(state)
        self.update = self._wrap_update(self.update)
        self.compute = self._wrap_compute(self.compute)

    def _apply(self, fn):
        """Overwrite _apply function such that we can also move metric states
        to the correct device when `.to`, `.cuda`, etc methods are called
        """
        this = super()._apply(fn)
        # Also apply fn to metric states and defaults
        for key, value in this._defaults.items():
            if isinstance(value, Tensor):
                this._defaults[key] = fn(value)
            elif isinstance(value, Sequence):
                this._defaults[key] = [fn(v) for v in value]

            current_val = getattr(this, key)
            if isinstance(current_val, Tensor):
                setattr(this, key, fn(current_val))
            elif isinstance(current_val, Sequence):
                setattr(this, key, [fn(cur_v) for cur_v in current_val])
            else:
                raise TypeError(
                    "Expected metric state to be either a Tensor"
                    f"or a list of Tensor, but encountered {current_val}"
                )
        return this

    @contextmanager
    def _apply_persistent(
        self,
        mode: bool = False,
    ) -> None:
        """
        Context manager for post-init to change if metric states should be saved to
        its state_dict
        """
        persistent = self._persistent
        self.persistent(mode)
        yield
        self._persistent = persistent

    def persistent(self, mode: bool = False):
        """Method for post-init to change if metric states should be saved to
        its state_dict
        """
        for key in self._persistent:
            self._persistent[key] = mode

    def state_dict(self, destination=None, prefix="", keep_vars=False):
        destination = super().state_dict(destination=destination, prefix=prefix, keep_vars=keep_vars)
        # Register metric states to be part of the state_dict
        with self.sync_context(dist_sync_fn=self.dist_sync_fn):
            for key in self._defaults:
                if self._persistent[key]:
                    current_val = getattr(self, key)
                    if not keep_vars:
                        if torch.is_tensor(current_val):
                            current_val = current_val.detach()
                        elif isinstance(current_val, list):
                            current_val = [cur_v.detach() if torch.is_tensor(cur_v) else cur_v for cur_v in current_val]
                    destination[prefix + key] = deepcopy(current_val)
            return destination

    def _load_from_state_dict(
        self,
        state_dict: dict,
        prefix: str,
        local_metadata: dict,
        strict: bool,
        missing_keys: List[str],
        unexpected_keys: List[str],
        error_msgs: List[str],
    ) -> None:
        """ Loads metric states from state_dict """
        for key in self._defaults:
            name = prefix + key
            if name in state_dict:
                setattr(self, key, state_dict.pop(name))
        super()._load_from_state_dict(
            state_dict, prefix, local_metadata, True, missing_keys, unexpected_keys, error_msgs
        )

    def _filter_kwargs(self, **kwargs):
        """ filter kwargs such that they match the update signature of the metric """

        # filter all parameters based on update signature except those of
        # type VAR_POSITIONAL (*args) and VAR_KEYWORD (**kwargs)
        _params = (inspect.Parameter.VAR_POSITIONAL, inspect.Parameter.VAR_KEYWORD)
        _sign_params = self._update_signature.parameters
        filtered_kwargs = {
            k: v
            for k, v in kwargs.items() if (k in _sign_params.keys() and _sign_params[k].kind not in _params)
        }

        # if no kwargs filtered, return al kwargs as default
        if not filtered_kwargs:
            filtered_kwargs = kwargs
        return filtered_kwargs

    def __hash__(self):
        hash_vals = [self.__class__.__name__]

        for key in self._defaults:
            val = getattr(self, key)
            # Special case: allow list values, so long
            # as their elements are hashable
            if hasattr(val, "__iter__") and not isinstance(val, Tensor):
                hash_vals.extend(val)
            else:
                hash_vals.append(val)

        return hash(tuple(hash_vals))

    def __add__(self, other: Any):
        return CompositionalMetric(torch.add, self, other)

    def __and__(self, other: Any):
        return CompositionalMetric(torch.bitwise_and, self, other)

    def __eq__(self, other: Any):
        return CompositionalMetric(torch.eq, self, other)

    def __floordiv__(self, other: Any):
        return CompositionalMetric(torch.floor_divide, self, other)

    def __ge__(self, other: Any):
        return CompositionalMetric(torch.ge, self, other)

    def __gt__(self, other: Any):
        return CompositionalMetric(torch.gt, self, other)

    def __le__(self, other: Any):
        return CompositionalMetric(torch.le, self, other)

    def __lt__(self, other: Any):
        return CompositionalMetric(torch.lt, self, other)

    def __matmul__(self, other: Any):
        return CompositionalMetric(torch.matmul, self, other)

    def __mod__(self, other: Any):
        return CompositionalMetric(torch.fmod, self, other)

    def __mul__(self, other: Any):
        return CompositionalMetric(torch.mul, self, other)

    def __ne__(self, other: Any):
        return CompositionalMetric(torch.ne, self, other)

    def __or__(self, other: Any):
        return CompositionalMetric(torch.bitwise_or, self, other)

    def __pow__(self, other: Any):
        return CompositionalMetric(torch.pow, self, other)

    def __radd__(self, other: Any):
        return CompositionalMetric(torch.add, other, self)

    def __rand__(self, other: Any):
        # swap them since bitwise_and only supports that way and it's commutative
        return CompositionalMetric(torch.bitwise_and, self, other)

    def __rfloordiv__(self, other: Any):
        return CompositionalMetric(torch.floor_divide, other, self)

    def __rmatmul__(self, other: Any):
        return CompositionalMetric(torch.matmul, other, self)

    def __rmod__(self, other: Any):
        return CompositionalMetric(torch.fmod, other, self)

    def __rmul__(self, other: Any):
        return CompositionalMetric(torch.mul, other, self)

    def __ror__(self, other: Any):
        return CompositionalMetric(torch.bitwise_or, other, self)

    def __rpow__(self, other: Any):
        return CompositionalMetric(torch.pow, other, self)

    def __rsub__(self, other: Any):
        return CompositionalMetric(torch.sub, other, self)

    def __rtruediv__(self, other: Any):
        return CompositionalMetric(torch.true_divide, other, self)

    def __rxor__(self, other: Any):
        return CompositionalMetric(torch.bitwise_xor, other, self)

    def __sub__(self, other: Any):
        return CompositionalMetric(torch.sub, self, other)

    def __truediv__(self, other: Any):
        return CompositionalMetric(torch.true_divide, self, other)

    def __xor__(self, other: Any):
        return CompositionalMetric(torch.bitwise_xor, self, other)

    def __abs__(self):
        return CompositionalMetric(torch.abs, self, None)

    def __inv__(self):
        return CompositionalMetric(torch.bitwise_not, self, None)

    def __invert__(self):
        return self.__inv__()

    def __neg__(self):
        return CompositionalMetric(_neg, self, None)

    def __pos__(self):
        return CompositionalMetric(torch.abs, self, None)

    def __getitem__(self, idx):
        return CompositionalMetric(lambda x: x[idx], self, None)

    @property
    def is_differentiable(self):
        # There is a bug in PyTorch that leads to properties being executed during scripting
        # To make the metric scriptable, we add property to ignore list and switch to return None here
        return None


def _neg(tensor: Tensor):
    return -torch.abs(tensor)


class CompositionalMetric(Metric):
    """Composition of two metrics with a specific operator which will be executed upon metrics compute """

    def __init__(
        self,
        operator: Callable,
        metric_a: Union[Metric, int, float, Tensor],
        metric_b: Union[Metric, int, float, Tensor, None],
    ):
        """
        Args:
            operator: the operator taking in one (if metric_b is None)
                or two arguments. Will be applied to outputs of metric_a.compute()
                and (optionally if metric_b is not None) metric_b.compute()
            metric_a: first metric whose compute() result is the first argument of operator
            metric_b: second metric whose compute() result is the second argument of operator.
                For operators taking in only one input, this should be None
        """
        super().__init__()

        self.op = operator

        if isinstance(metric_a, Tensor):
            self.register_buffer("metric_a", metric_a)
        else:
            self.metric_a = metric_a

        if isinstance(metric_b, Tensor):
            self.register_buffer("metric_b", metric_b)
        else:
            self.metric_b = metric_b

    def _sync_dist(self, dist_sync_fn: Callable = None) -> None:
        # No syncing required here. syncing will be done in metric_a and metric_b
        pass

    def update(self, *args, **kwargs) -> None:
        if isinstance(self.metric_a, Metric):
            self.metric_a.update(*args, **self.metric_a._filter_kwargs(**kwargs))

        if isinstance(self.metric_b, Metric):
            self.metric_b.update(*args, **self.metric_b._filter_kwargs(**kwargs))

    def compute(self) -> Any:

        # also some parsing for kwargs?
        if isinstance(self.metric_a, Metric):
            val_a = self.metric_a.compute()
        else:
            val_a = self.metric_a

        if isinstance(self.metric_b, Metric):
            val_b = self.metric_b.compute()
        else:
            val_b = self.metric_b

        if val_b is None:
            return self.op(val_a)

        return self.op(val_a, val_b)

    def reset(self) -> None:
        if isinstance(self.metric_a, Metric):
            self.metric_a.reset()

        if isinstance(self.metric_b, Metric):
            self.metric_b.reset()

    def persistent(self, mode: bool = False) -> None:
        if isinstance(self.metric_a, Metric):
            self.metric_a.persistent(mode=mode)
        if isinstance(self.metric_b, Metric):
            self.metric_b.persistent(mode=mode)

    def __repr__(self) -> str:
        _op_metrics = f"(\n  {self.op.__name__}(\n    {repr(self.metric_a)},\n    {repr(self.metric_b)}\n  )\n)"
        repr_str = self.__class__.__name__ + _op_metrics

        return repr_str<|MERGE_RESOLUTION|>--- conflicted
+++ resolved
@@ -287,15 +287,8 @@
             restore_cache: Whether to restore the cache state so that the metrics can
                 continue to be accumulated.
         """
-<<<<<<< HEAD
         cache = self.sync(dist_sync_fn=dist_sync_fn, process_group=process_group, should_sync=should_sync)
         
-=======
-        cache = {}
-        if should_sync:
-            cache = self.sync(dist_sync_fn=dist_sync_fn, process_group=process_group, should_sync=self._to_sync)
-
->>>>>>> 3b4e8388
         yield
 
         if cache and restore_cache:
