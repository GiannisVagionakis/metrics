--- conflicted
+++ resolved
@@ -224,13 +224,8 @@
             raise ValueError("Argument `degree` expected to be integer larger than 0")
         self.degree = degree
 
-<<<<<<< HEAD
         if gamma is not None and not (isinstance(gamma, float) and gamma > 0):
             raise ValueError("Argument `gamma` expected to be `None` or float larger than 0")
-=======
-        if gamma is not None and not isinstance(gamma, float):
-            raise TypeError("Argument `gamma` expected to be `None` or float larger than 0")
->>>>>>> dae0fd82
         self.gamma = gamma
 
         if not (isinstance(coef, float) and coef > 0):
